#!/bin/bash
set -x
# Setup to find nessasary data from cluster setup
## Constants
HTPASSWD_FILE="./htpass"
USERPASS="developer"
HTPASSWD_SECRET="htpasswd-secret"
#SETUP_OPERATORS="./scripts/setup-operators.sh"
# Overrideable information
DEFAULT_INSTALLER_ASSETS_DIR=${DEFAULT_INSTALLER_ASSETS_DIR:-$(pwd)}
KUBEADMIN_USER=${KUBEADMIN_USER:-"kubeadmin"}
KUBEADMIN_PASSWORD_FILE=${KUBEADMIN_PASSWORD_FILE:-"${DEFAULT_INSTALLER_ASSETS_DIR}/auth/kubeadmin-password"}
# Default values
OC_STABLE_LOGIN="false"
#CI_OPERATOR_HUB_PROJECT="ci-operator-hub-project"
# Exported to current env
ORIGINAL_KUBECONFIG=${KUBECONFIG:-"${DEFAULT_INSTALLER_ASSETS_DIR}/auth/kubeconfig"}
export KUBECONFIG=$ORIGINAL_KUBECONFIG

# List of users to create
USERS="developer odonoprojectattemptscreate odosingleprojectattemptscreate odologinnoproject odologinsingleproject1"

# Attempt resolution of kubeadmin, only if a CI is not set
if [ -z $CI ]; then
    # Check if nessasary files exist
    if [ ! -f $KUBEADMIN_PASSWORD_FILE ]; then
        echo "Could not find kubeadmin password file"
        exit 1
    fi

    if [ ! -f $KUBECONFIG ]; then
        echo "Could not find kubeconfig file"
        exit 1
    fi

    # Get kubeadmin password from file
    KUBEADMIN_PASSWORD=`cat $KUBEADMIN_PASSWORD_FILE`

    # Login as admin user
    oc login -u $KUBEADMIN_USER -p $KUBEADMIN_PASSWORD
else
    # Copy kubeconfig to temporary kubeconfig file
    # Read and Write permission to temporary kubeconfig file
    TMP_DIR=$(mktemp -d)
    cp $KUBECONFIG $TMP_DIR/kubeconfig
    chmod 640 $TMP_DIR/kubeconfig
    export KUBECONFIG=$TMP_DIR/kubeconfig
fi

# Setup the cluster for Operator tests

## Create a new namesapce which will be used for OperatorHub checks
#oc new-project $CI_OPERATOR_HUB_PROJECT
## Let developer user have access to the project
oc adm policy add-role-to-user edit developer

#sh $SETUP_OPERATORS
# OperatorHub setup complete

# Remove existing htpasswd file, if any
if [ -f $HTPASSWD_FILE ]; then
    rm -rf $HTPASSWD_FILE
fi

# Set so first time -c parameter gets applied to htpasswd
HTPASSWD_CREATED=" -c "

# Create htpasswd entries for all listed users
for i in `echo $USERS`; do
    htpasswd -b $HTPASSWD_CREATED $HTPASSWD_FILE $i $USERPASS
    HTPASSWD_CREATED=""
done

# Workarounds - Note we should find better soulutions asap
## Missing wildfly in OpenShift Adding it manually to cluster Please remove once wildfly is again visible
#oc apply -n openshift -f https://raw.githubusercontent.com/openshift/library/master/arch/x86_64/community/wildfly/imagestreams/wildfly-centos7.json
oc import-image nodejs --from=registry.redhat.io/rhscl/nodejs-12-rhel7 --confirm -n openshift
sleep 5
oc annotate istag/nodejs:latest tags=builder -n openshift --overwrite
oc import-image java:8 --namespace=openshift --from=registry.redhat.io/redhat-openjdk-18/openjdk18-openshift --confirm
sleep 5
oc annotate istag/java:8 --namespace=openshift tags=builder --overwrite
oc apply -n openshift -f https://raw.githubusercontent.com/openshift/library/master/arch/s390x/official/ruby/imagestreams/ruby-rhel7-s390x.json
sleep 5
oc annotate istag/ruby:latest --namespace=openshift tags=builder --overwrite
oc import-image wildfly --confirm \--from docker.io/clefos/wildfly-120-centos7:latest --insecure -n openshift
sleep 5
oc annotate istag/wildfly:latest --namespace=openshift tags=builder --overwrite
oc apply -n openshift -f https://raw.githubusercontent.com/openshift/library/master/arch/s390x/official/nginx/imagestreams/nginx-rhel7-s390x.json
sleep 5
oc annotate istag/nginx:latest --namespace=openshift tags=builder --overwrite
oc apply -n openshift -f https://raw.githubusercontent.com/openshift/library/master/community/dotnet/imagestreams/dotnet-centos7.json
sleep 5
oc annotate istag/dotnet:latest --namespace=openshift tags=builder --overwrite
oc apply -n openshift -f https://raw.githubusercontent.com/openshift/library/master/arch/s390x/official/php/imagestreams/php-rhel7.json
sleep 5
oc annotate istag/php:latest --namespace=openshift tags=builder --overwrite
oc apply -n openshift -f https://raw.githubusercontent.com/openshift/library/master/arch/s390x/official/python/imagestreams/python-rhel7.json
sleep 5
oc annotate istag/python:latest --namespace=openshift tags=builder --overwrite

# Create secret in cluster, removing if it already exists
oc get secret $HTPASSWD_SECRET -n openshift-config &> /dev/null
if [ $? -eq 0 ]; then
    oc delete secret $HTPASSWD_SECRET -n openshift-config &> /dev/null
fi
oc create secret generic ${HTPASSWD_SECRET} --from-file=htpasswd=${HTPASSWD_FILE} -n openshift-config

# Upload htpasswd as new login config
oc apply -f - <<EOF
apiVersion: config.openshift.io/v1
kind: OAuth
metadata:
  name: cluster
spec:
  identityProviders:
  - name: htpassidp1
    challenge: true
    login: true
    mappingMethod: claim
    type: HTPasswd
    htpasswd:
      fileData:
        name: ${HTPASSWD_SECRET}
EOF

# Login as developer and check for stable server
for i in {1..40}; do
    # Try logging in as developer
    #oc login -u developer -p $USERPASS &> /dev/null
    KUBEADMIN_PASSWORD=`cat $KUBEADMIN_PASSWORD_FILE`
    oc login -u $KUBEADMIN_USER -p $KUBEADMIN_PASSWORD &> /dev/null
    if [ $? -eq 0 ]; then
        # If login succeeds, assume success
	    OC_STABLE_LOGIN="true"
        # Attempt failure of `oc whoami`
        for j in {1..25}; do
            oc whoami &> /dev/null
            if [ $? -ne 0 ]; then
                # If `oc whoami` fails, assume fail and break out of trying `oc whoami`
                OC_STABLE_LOGIN="false"
                break
            fi
            sleep 2
        done
        # If `oc whoami` never failed, break out trying to login again
        if [ $OC_STABLE_LOGIN == "true" ]; then
            break
        fi
    fi
    sleep 3
done

if [ $OC_STABLE_LOGIN == "false" ]; then
    echo "Failed to login as developer"
    exit 1
fi

# Setup project
oc new-project myproject
sleep 4
oc version
<<<<<<< HEAD
oc get secret pull-secret -n openshift-config -o yaml --export | oc create -f -
=======

# KUBECONFIG cleanup only if CI is set
if [ ! -f $CI ]; then
    rm -rf $KUBECONFIG
    export KUBECONFIG=$ORIGINAL_KUBECONFIG
fi
>>>>>>> e8862da2
<|MERGE_RESOLUTION|>--- conflicted
+++ resolved
@@ -160,13 +160,10 @@
 oc new-project myproject
 sleep 4
 oc version
-<<<<<<< HEAD
 oc get secret pull-secret -n openshift-config -o yaml --export | oc create -f -
-=======
 
 # KUBECONFIG cleanup only if CI is set
 if [ ! -f $CI ]; then
     rm -rf $KUBECONFIG
     export KUBECONFIG=$ORIGINAL_KUBECONFIG
-fi
->>>>>>> e8862da2
+fi